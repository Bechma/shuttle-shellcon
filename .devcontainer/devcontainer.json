{
  "name": "ShellCon Aquarium System",
<<<<<<< HEAD
  "build": {
    "dockerfile": "Dockerfile",
    "context": "."
  },
  "features": {},
=======
  "image": "mcr.microsoft.com/devcontainers/rust:latest",
  "features": {
    "ghcr.io/devcontainers/features/node:1": {
      "version": "20"
    },
    "ghcr.io/devcontainers/features/docker-cli:1": {}
  },
  "mounts": [
    "source=/var/run/docker.sock,target=/var/run/docker.sock,type=bind"
  ],
>>>>>>> 86000201
  "customizations": {
    "vscode": {
      "extensions": [
        "rust-lang.rust-analyzer",
        "tamasfe.even-better-toml",
        "vadimcn.vscode-lldb",
        "rangav.vscode-thunder-client"
      ],
      "settings": {
        "editor.formatOnSave": true,
        "rust-analyzer.checkOnSave.command": "clippy",
        "terminal.integrated.defaultProfile.linux": "bash",
        "terminal.integrated.profiles.linux": {
          "bash": {
            "path": "bash",
            "icon": "terminal-bash"
          }
        }
      }
    }
  },
  "remoteUser": "vscode"
}<|MERGE_RESOLUTION|>--- conflicted
+++ resolved
@@ -1,13 +1,9 @@
 {
   "name": "ShellCon Aquarium System",
-<<<<<<< HEAD
   "build": {
     "dockerfile": "Dockerfile",
     "context": "."
   },
-  "features": {},
-=======
-  "image": "mcr.microsoft.com/devcontainers/rust:latest",
   "features": {
     "ghcr.io/devcontainers/features/node:1": {
       "version": "20"
@@ -17,7 +13,6 @@
   "mounts": [
     "source=/var/run/docker.sock,target=/var/run/docker.sock,type=bind"
   ],
->>>>>>> 86000201
   "customizations": {
     "vscode": {
       "extensions": [
